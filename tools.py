--- conflicted
+++ resolved
@@ -6,14 +6,10 @@
 import tqdm
 from IPython.display import HTML
 from concurrent.futures import ThreadPoolExecutor
-<<<<<<< HEAD
-from IPython.display import display
-=======
 import pandas as pd
 import gsw
 import xarray as xr
 
->>>>>>> faa4767d
 
 class AVIFileLoader:
     def __init__(self, file_path):
